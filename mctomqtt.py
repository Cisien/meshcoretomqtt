--- conflicted
+++ resolved
@@ -9,11 +9,8 @@
 import time
 import calendar
 import logging
-<<<<<<< HEAD
 import signal
-=======
 import random
->>>>>>> 88ddf0dc
 from datetime import datetime
 from time import sleep
 from auth_token import create_auth_token, read_private_key_file
@@ -1324,20 +1321,12 @@
                 self.reconnect_disconnected_brokers()
                 
                 try:
-<<<<<<< HEAD
-                    # Check for serial data
-                    if self.ser and self.ser.in_waiting > 0:
-                        line = self.ser.readline().decode(errors='replace').strip()
-                        logger.debug(f"RX: {line}")
-                        self.parse_and_publish(line)
-=======
                     # Check for serial data (with lock for thread safety)
                     with self.ser_lock:
-                        if self.ser.in_waiting > 0:
+                        if self.ser and self.ser.in_waiting > 0:
                             line = self.ser.readline().decode(errors='replace').strip()
                             logger.debug(f"RX: {line}")
                             self.parse_and_publish(line)
->>>>>>> 88ddf0dc
                 except OSError:
                     logger.warning("Serial connection unavailable, trying to reconnect")
                     self.close_serial()
